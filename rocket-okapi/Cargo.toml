--- conflicted
+++ resolved
@@ -9,22 +9,14 @@
 keywords = ["rust", "openapi", "swagger", "rocket"]
 
 [dependencies]
-<<<<<<< HEAD
-schemars = "0.7.0"
-okapi = { version = "0.4.0", path = "../okapi" }
-rocket_okapi_codegen = { version = "=0.5.1", path = "../rocket-okapi-codegen" }
-rocket = { git = "https://github.com/SergioBenitez/Rocket.git", branch = "async", default-features = false }
-=======
+rocket = { git = "https://github.com/SergioBenitez/Rocket.git", default-features = false }
 schemars = { version = "0.8.0-alpha-4" }
 okapi = { version = "0.5.0-alpha-1", path = "../okapi" }
 rocket_okapi_codegen = { version = "=0.6.0-alpha-1", path = "../rocket-okapi-codegen" }
-rocket = { version = "0.4.3", default-features = false }
->>>>>>> 72abcddf
 serde = "1.0"
 serde_json = "1.0"
 
 [dependencies.rocket_contrib]
 git = "https://github.com/SergioBenitez/Rocket.git"
-branch = "async"
 default-features = false
 features = ["json"]