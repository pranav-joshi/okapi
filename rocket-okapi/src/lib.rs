--- conflicted
+++ resolved
@@ -47,10 +47,7 @@
 //!     SwaggerUIConfig {
 //!         url: "/my_resource/openapi.json".to_string(),
 //!         urls: vec![UrlObject::new("My Resource", "/v1/company/openapi.json")],
-<<<<<<< HEAD
-=======
 //!         ..Default::default()
->>>>>>> 86da308e
 //!     }
 //! }
 //!
