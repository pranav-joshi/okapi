[package]
name = "json_web_api"
version = "0.1.0"
authors = ["Graham Esau <gesau@hotmail.co.uk>"]
edition = "2018"

[dependencies]
schemars = "0.7.0"
okapi = { version = "0.4.0", path = "../../okapi" }
<<<<<<< HEAD
rocket_okapi = { version = "0.4.1", path = "../../rocket-okapi" }
rocket = { git = "https://github.com/SergioBenitez/Rocket.git", branch = "async", default-features = false }
=======
rocket_okapi = { version = "0.5.1", path = "../../rocket-okapi" }
rocket = { version = "0.4.3", default-features = false }
>>>>>>> 3e4d4cc8
serde = "1.0"

[dependencies.rocket_contrib]
git = "https://github.com/SergioBenitez/Rocket.git"
branch = "async"
default-features = false
features = ["json"]
<|MERGE_RESOLUTION|>--- conflicted
+++ resolved
@@ -7,13 +7,8 @@
 [dependencies]
 schemars = "0.7.0"
 okapi = { version = "0.4.0", path = "../../okapi" }
-<<<<<<< HEAD
-rocket_okapi = { version = "0.4.1", path = "../../rocket-okapi" }
+rocket_okapi = { version = "0.5.1", path = "../../rocket-okapi" }
 rocket = { git = "https://github.com/SergioBenitez/Rocket.git", branch = "async", default-features = false }
-=======
-rocket_okapi = { version = "0.5.1", path = "../../rocket-okapi" }
-rocket = { version = "0.4.3", default-features = false }
->>>>>>> 3e4d4cc8
 serde = "1.0"
 
 [dependencies.rocket_contrib]
